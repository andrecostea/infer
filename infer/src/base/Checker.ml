--- conflicted
+++ resolved
@@ -30,12 +30,8 @@
   | Purity
   | Quandary
   | RacerD
-<<<<<<< HEAD
+  | ResourceLeakLabExercise
   | RacerDFix
-  | ResourceLeak
-=======
-  | ResourceLeakLabExercise
->>>>>>> 9e0d5de9
   | SIOF
   | SelfInBlock
   | Starvation
@@ -312,8 +308,11 @@
       ; short_documentation= "Thread safety analysis."
       ; cli_flags= Some {deprecated= ["-threadsafety"]; show_in_help= true}
       ; enabled_by_default= true
-<<<<<<< HEAD
-      ; cli_deprecated_flags= ["-threadsafety"] }
+      ; activates= [] }
+  | ResourceLeakLabExercise ->
+      { id= "resource-leak-lab"
+      ; kind= Exercise
+      ; support= (fun _ -> Support)
   | RacerDFix ->
       { support= supports_clang_and_java
       ; short_documentation= "the RacerD thread safety fix"
@@ -321,15 +320,6 @@
       ; cli_flag= "racerdfix"
       ; enabled_by_default= false
       ; cli_deprecated_flags= [] }
-  | ResourceLeak ->
-      { support= (fun _ -> ToySupport)
-=======
-      ; activates= [] }
-  | ResourceLeakLabExercise ->
-      { id= "resource-leak-lab"
-      ; kind= Exercise
-      ; support= (fun _ -> Support)
->>>>>>> 9e0d5de9
       ; short_documentation= ""
       ; cli_flags= Some {deprecated= []; show_in_help= false}
       ; enabled_by_default= false

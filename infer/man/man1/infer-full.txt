--- conflicted
+++ resolved
@@ -973,20 +973,14 @@
            Activates: Enable racerd and disable all other checkers
            (Conversely: --no-racerd-only)           See also infer-analyze(1).
 
-<<<<<<< HEAD
+       --no-racerd-unknown-returns-owned
+           Deactivates: DEPRECATED, does nothing. (Conversely:
+           --racerd-unknown-returns-owned)           See also infer-analyze(1).
+           
        --racerdfix-only
            Activates: Enable --racerdfix and disable all other checkers
            (Conversely: --no-racerdfix-only)           See also infer-analyze(1).
 
-       --racerd-unknown-returns-owned
-           Activates: Assume that all methods without a CFG (including
-           abstract methods) return owned objects (Conversely:
-           --no-racerd-unknown-returns-owned)           See also infer-analyze(1).
-=======
-       --no-racerd-unknown-returns-owned
-           Deactivates: DEPRECATED, does nothing. (Conversely:
-           --racerd-unknown-returns-owned)           See also infer-analyze(1).
->>>>>>> 9e0d5de9
 
        --reactive,-r
            Activates: Reactive mode: the analysis starts from the files
